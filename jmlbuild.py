--- conflicted
+++ resolved
@@ -322,13 +322,8 @@
                 self.graph.add_edge(addon, lib + Ext.SO)
 
         if len(params) > 3:
-<<<<<<< HEAD
-            for libjs in params[2]:
+            for libjs in params[3]:
                 self.graph.add_edge(addon, libjs + Ext.NODEJS_ADDON)
-=======
-            for libjs in params[3]:
-                self.graph.add_edge(addon, libjs + Ext.NODEJS)
->>>>>>> 729e2d3c
 
         return line
 
