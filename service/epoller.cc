/* epoller.cc
   Jeremy Barnes, 26 September 2012
   Copyright (c) 2012 Datacratic.  All rights reserved.

*/

#include "soa/service/epoller.h"

#include <sys/epoll.h>
#include <poll.h>
#include "jml/arch/exception.h"
#include "jml/arch/backtrace.h"
#include <string.h>
#include <iostream>
#include "soa/types/date.h"

using namespace std;
using namespace ML;

namespace Datacratic {


/*****************************************************************************/
/* EPOLLER                                                                   */
/*****************************************************************************/

Epoller::
Epoller()
    : epoll_fd(-1), timeout_(0), numFds_(0)
{
}

Epoller::
~Epoller()
{
    close();
}

void
Epoller::
init(int maxFds, int timeout)
{
    //cerr << "initializing epoller at " << this << endl;
    //backtrace();
    close();

    epoll_fd = epoll_create(maxFds);
    if (epoll_fd == -1)
        throw ML::Exception(errno, "EndpointBase epoll_create()");

    timeout_ = timeout;
}

void
Epoller::
close()
{
    if (epoll_fd < 0)
        return;
    //cerr << "closing epoller at " << this << endl;
    //backtrace();
    ::close(epoll_fd);
    epoll_fd = -2;
}

void
Epoller::
removeFd(int fd)
{
    //cerr << Date::now().print(4) << "removed " << fd << endl;

    int res = epoll_ctl(epoll_fd, EPOLL_CTL_DEL, fd, 0);
    
    if (res == -1) {
        if (errno != EBADF)
            throw ML::Exception("epoll_ctl DEL fd %d: %s", fd,
                                strerror(errno));
    }

    if (numFds_ > 0) {
        numFds_--;
    }
    else {
        throw ML::Exception("too many file descriptors removed");
    }
}

int
Epoller::
handleEvents(int usToWait, int nEvents,
             const HandleEvent & handleEvent_,
             const OnEvent & beforeSleep_,
             const OnEvent & afterSleep_)
{
    if (nEvents == -1) {
        nEvents = numFds_;
    }

    const HandleEvent & handleEvent
        = handleEvent_ ? handleEvent_ : this->handleEvent;
    const OnEvent & beforeSleep
        = beforeSleep_ ? beforeSleep_ : this->beforeSleep;
    const OnEvent & afterSleep
        = afterSleep_ ? afterSleep_ : this->afterSleep;

    if (nEvents > 1024)
        throw ML::Exception("waiting for too many events will overflow the stack");

    for (;;) {
        epoll_event events[nEvents];
                
        if (beforeSleep)
            beforeSleep();

        // Do the sleep with nanosecond resolution
        // Let's hope it doesn't busy-wait
        if (usToWait != 0) {
            pollfd fd[1] = { { epoll_fd, POLLIN, 0 } };
            timespec timeout = { 0, usToWait * 1000 };
            int res = ppoll(fd, 1, &timeout, 0);
            if (res == -1 && errno == EBADF) {
                cerr << "got bad FD on sleep" << endl;
                return -1;
            }
            if (res == -1 && errno == EINTR)
                continue;
            //if (debug) cerr << "handleEvents: res = " << res << endl;
            if (res == 0) return 0;
        }

        int res = epoll_wait(epoll_fd, events, nEvents, timeout_);

        if (afterSleep)
            afterSleep();

        // sys call interrupt
        if (res == -1 && errno == EINTR) continue;
        if (res == -1 && errno == EBADF) {
            cerr << "got bad FD" << endl;
            return -1;
        }
        if (res == 0) return 0;

        if (res == -1)
            throw Exception(errno, "epoll_wait");
        nEvents = res;

        for (unsigned i = 0;  i < nEvents;  ++i) {
            if (handleEvent(events[i])) return -1;
        }
                
        return nEvents;
    }
}

bool
Epoller::
poll() const
{
    for (;;) {
        pollfd fds[1] = { { epoll_fd, POLLIN, 0 } };
        int res = ::poll(fds, 1, 0);

        //cerr << "poll res = " << res << endl;

        if (res == -1 && errno == EBADF)
            return false;
        if (res == -1 && errno == EINTR)
            continue;
        if (res == -1)
            throw ML::Exception("ppoll in Epoller::poll");

        return res > 0;
    }
}

<<<<<<< HEAD
void
Epoller::
performAddFd(int fd, void * data, bool oneshot, bool restart)
{
    // cerr << (Date::now().print(4)
    //          + " performAddFd: epoll_fd=" + to_string(epoll_fd)
    //          + " fd=" + to_string(fd)
    //          + " one-shot=" + to_string(oneshot)
    //          + " restart=" + to_string(restart)
    //          + "\n");

    struct epoll_event event;
    event.events = EPOLLIN;
    if (oneshot) {
        event.events |= EPOLLONESHOT;
    }
    event.data.ptr = data;

    if (!restart) {
        numFds_++;
    }

    int action = restart ? EPOLL_CTL_MOD : EPOLL_CTL_ADD;
    int res = epoll_ctl(epoll_fd, action, fd, &event);

    if (res == -1)
        throw ML::Exception("epoll_ctl: %s (fd=%d, epollfd=%d, oneshot=%d,"
                            " restart=%d)",
                            strerror(errno), fd, epoll_fd, oneshot, restart);
=======
bool
Epoller::
processOne()
{
    int res = handleEvents();
    //cerr << "processOne res = " << res << endl;
    if (res == -1) return false;  // wakeup for shutdown
    return poll();
>>>>>>> 7a472521
}

} // namespace Datacratic<|MERGE_RESOLUTION|>--- conflicted
+++ resolved
@@ -174,7 +174,6 @@
     }
 }
 
-<<<<<<< HEAD
 void
 Epoller::
 performAddFd(int fd, void * data, bool oneshot, bool restart)
@@ -204,7 +203,8 @@
         throw ML::Exception("epoll_ctl: %s (fd=%d, epollfd=%d, oneshot=%d,"
                             " restart=%d)",
                             strerror(errno), fd, epoll_fd, oneshot, restart);
-=======
+}
+
 bool
 Epoller::
 processOne()
@@ -213,7 +213,6 @@
     //cerr << "processOne res = " << res << endl;
     if (res == -1) return false;  // wakeup for shutdown
     return poll();
->>>>>>> 7a472521
 }
 
 } // namespace Datacratic