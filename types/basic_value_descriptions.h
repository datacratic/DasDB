/* basic_value_descriptions.h                                      -*- C++ -*-
   Jeremy Barnes, 20 March 2013
   Copyright (c) 2013 Datacratic Inc.  All rights reserved.

*/

#pragma once

#include "value_description.h"
#include "soa/types/url.h"
#include "soa/types/date.h"


namespace Datacratic {

/*****************************************************************************/
/* DEFAULT DESCRIPTIONS FOR BASIC TYPES                                      */
/*****************************************************************************/

template<>
struct DefaultDescription<Datacratic::Id>
    : public ValueDescriptionI<Datacratic::Id, ValueKind::ATOM> {

    virtual void parseJsonTyped(Datacratic::Id * val,
                                JsonParsingContext & context) const
    {
        Datacratic::parseJson(val, context);
    }

    virtual void printJsonTyped(const Datacratic::Id * val,
                                JsonPrintingContext & context) const
    {
<<<<<<< HEAD
        if (val->val2 == 0
            && (val->type == Id::Type::INT64DEC
                || val->type == Id::Type::BIGDEC)) {
            context.writeUnsignedLongLong(val->toInt());
=======
        if (val->type == Id::Type::BIGDEC) {
            context.writeInt(val->toInt());
>>>>>>> 175c8807
        }
        else {
            context.writeString(val->toString());
        }
    }

    virtual bool isDefaultTyped(const Datacratic::Id * val) const
    {
        return !val->notNull();
    }
};

template<>
struct DefaultDescription<std::string>
    : public ValueDescriptionI<std::string, ValueKind::STRING> {

    virtual void parseJsonTyped(std::string * val,
                                JsonParsingContext & context) const
    {
        *val = context.expectStringAscii();
    }

    virtual void printJsonTyped(const std::string * val,
                                JsonPrintingContext & context) const
    {
        context.writeString(*val);
    }

    virtual bool isDefaultTyped(const std::string * val) const
    {
        return val->empty();
    }
};

template<>
struct DefaultDescription<Utf8String>
    : public ValueDescriptionI<Utf8String, ValueKind::STRING> {

    virtual void parseJsonTyped(Utf8String * val,
                                JsonParsingContext & context) const
    {
        *val = context.expectStringUtf8();
    }

    virtual void printJsonTyped(const Utf8String * val,
                                JsonPrintingContext & context) const
    {
        context.writeStringUtf8(*val);
    }

    virtual bool isDefaultTyped(const Utf8String * val) const
    {
        return val->empty();
    }
};

template<>
struct DefaultDescription<Url>
    : public ValueDescriptionI<Url, ValueKind::ATOM> {

    virtual void parseJsonTyped(Url * val,
                                JsonParsingContext & context) const
    {
        *val = Url(context.expectStringUtf8());
    }

    virtual void printJsonTyped(const Url * val,
                                JsonPrintingContext & context) const
    {
        context.writeStringUtf8(val->toUtf8String());
    }

    virtual bool isDefaultTyped(const Url * val) const
    {
        return val->empty();
    }
};

template<>
struct DefaultDescription<signed int>
    : public ValueDescriptionI<signed int, ValueKind::INTEGER> {

    virtual void parseJsonTyped(signed int * val,
                                JsonParsingContext & context) const
    {
        *val = context.expectInt();
    }
    
    virtual void printJsonTyped(const signed int * val,
                                JsonPrintingContext & context) const
    {
        context.writeInt(*val);
    }
};

template<>
struct DefaultDescription<unsigned int>
    : public ValueDescriptionI<unsigned int, ValueKind::INTEGER> {

    virtual void parseJsonTyped(unsigned int * val,
                                JsonParsingContext & context) const
    {
        *val = context.expectInt();
    }
    
    virtual void printJsonTyped(const unsigned int * val,
                                JsonPrintingContext & context) const
    {
        context.writeInt(*val);
    }
};

template<>
struct DefaultDescription<signed long>
    : public ValueDescriptionI<signed long, ValueKind::INTEGER> {

    virtual void parseJsonTyped(signed long * val,
                                JsonParsingContext & context) const
    {
        *val = context.expectLong();
    }
    
    virtual void printJsonTyped(const signed long * val,
                                JsonPrintingContext & context) const
    {
        context.writeLong(*val);
    }
};

template<>
struct DefaultDescription<unsigned long>
    : public ValueDescriptionI<unsigned long, ValueKind::INTEGER> {

    virtual void parseJsonTyped(unsigned long * val,
                                JsonParsingContext & context) const
    {
        *val = context.expectUnsignedLong();
    }
    
    virtual void printJsonTyped(const unsigned long * val,
                                JsonPrintingContext & context) const
    {
        context.writeUnsignedLong(*val);
    }
};

template<>
struct DefaultDescription<signed long long>
    : public ValueDescriptionI<signed long long, ValueKind::INTEGER> {

    virtual void parseJsonTyped(signed long long * val,
                                JsonParsingContext & context) const
    {
        *val = context.expectLongLong();
    }
    
    virtual void printJsonTyped(const signed long long * val,
                                JsonPrintingContext & context) const
    {
        context.writeLongLong(*val);
    }
};

template<>
struct DefaultDescription<unsigned long long>
    : public ValueDescriptionI<unsigned long long, ValueKind::INTEGER> {

    virtual void parseJsonTyped(unsigned long long * val,
                                JsonParsingContext & context) const
    {
        *val = context.expectUnsignedLongLong();
    }
    
    virtual void printJsonTyped(const unsigned long long * val,
                                JsonPrintingContext & context) const
    {
        context.writeUnsignedLongLong(*val);
    }
};

template<>
struct DefaultDescription<float>
    : public ValueDescriptionI<float, ValueKind::FLOAT> {

    virtual void parseJsonTyped(float * val,
                                JsonParsingContext & context) const
    {
        *val = context.expectFloat();
    }

    virtual void printJsonTyped(const float * val,
                                JsonPrintingContext & context) const
    {
        context.writeFloat(*val);
    }
};

template<>
struct DefaultDescription<double>
    : public ValueDescriptionI<double, ValueKind::FLOAT> {

    virtual void parseJsonTyped(double * val,
                                JsonParsingContext & context) const
    {
        *val = context.expectDouble();
    }

    virtual void printJsonTyped(const double * val,
                                JsonPrintingContext & context) const
    {
        context.writeDouble(*val);
    }
};

#if 0
template<typename T>
struct DefaultDescription<std::vector<T> >
    : public ValueDescriptionI<std::vector<T>, ValueKind::ARRAY> {
};
#endif

template<typename T>
struct DefaultDescription<std::unique_ptr<T> >
    : public ValueDescriptionI<std::unique_ptr<T>, ValueKind::OPTIONAL> {

    DefaultDescription(ValueDescriptionT<T> * inner
                       = getDefaultDescription((T *)0))
        : inner(inner)
    {
    }

    std::unique_ptr<ValueDescriptionT<T> > inner;

    virtual void parseJsonTyped(std::unique_ptr<T> * val,
                                JsonParsingContext & context) const
    {
        val->reset(new T());
        inner->parseJsonTyped(val->get(), context);
    }

    virtual void printJsonTyped(const std::unique_ptr<T> * val,
                                JsonPrintingContext & context) const
    {
        if (!val->get())
            context.skip();
        else inner->printJsonTyped(val->get(), context);
    }

    virtual bool isDefaultTyped(const std::unique_ptr<T> * val) const
    {
        return !val->get();
    }
};

template<>
struct DefaultDescription<Json::Value>
    : public ValueDescriptionI<Json::Value, ValueKind::ANY> {

    virtual void parseJsonTyped(Json::Value * val,
                                JsonParsingContext & context) const
    {
        Datacratic::parseJson(val, context);
    }

    virtual void printJsonTyped(const Json::Value * val,
                                JsonPrintingContext & context) const
    {
        context.writeJson(*val);
    }

    virtual bool isDefaultTyped(const Json::Value * val) const
    {
        return val->isNull();
    }
};

template<>
struct DefaultDescription<bool>
    : public ValueDescriptionI<bool, ValueKind::BOOLEAN> {

    virtual void parseJsonTyped(bool * val,
                                JsonParsingContext & context) const
    {
        *val = context.expectBool();
    }

    virtual void printJsonTyped(const bool * val,
                                JsonPrintingContext & context) const
    {
        context.writeBool(*val);
    }

    virtual bool isDefaultTyped(const bool * val) const
    {
        return false;
    }
};

template<>
struct DefaultDescription<Date>
    : public ValueDescriptionI<Date, ValueKind::ATOM> {

    virtual void parseJsonTyped(Date * val,
                                JsonParsingContext & context) const
    {
        if (context.isNumber())
            *val = Date::fromSecondsSinceEpoch(context.expectDouble());
        else if (context.isString())
            *val = Date::parseDefaultUtc(context.expectStringAscii());
        else context.exception("expected date");
    }

    virtual void printJsonTyped(const Date * val,
                                JsonPrintingContext & context) const
    {
        context.writeJson(val->secondsSinceEpoch());
    }

    virtual bool isDefaultTyped(const Date * val) const
    {
        return *val == Date();
    }
};

} // namespace Datacratic<|MERGE_RESOLUTION|>--- conflicted
+++ resolved
@@ -30,15 +30,8 @@
     virtual void printJsonTyped(const Datacratic::Id * val,
                                 JsonPrintingContext & context) const
     {
-<<<<<<< HEAD
-        if (val->val2 == 0
-            && (val->type == Id::Type::INT64DEC
-                || val->type == Id::Type::BIGDEC)) {
+        if (val->val2 == 0 && val->type == Id::Type::BIGDEC) {
             context.writeUnsignedLongLong(val->toInt());
-=======
-        if (val->type == Id::Type::BIGDEC) {
-            context.writeInt(val->toInt());
->>>>>>> 175c8807
         }
         else {
             context.writeString(val->toString());
